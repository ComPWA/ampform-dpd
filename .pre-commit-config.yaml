ci:
  autoupdate_commit_msg: "MAINT: update pip constraints and pre-commit"
  autoupdate_schedule: quarterly # already done by requirements-cron.yml
  skip:
    # hooks that don't work on pre-commit.ci
    - pyright

repos:
  - repo: meta
    hooks:
      - id: check-hooks-apply
      - id: check-useless-excludes

  - repo: https://github.com/pre-commit/pre-commit-hooks
    rev: v4.4.0
    hooks:
      - id: check-ast
      - id: check-case-conflict
      - id: check-json
      - id: check-merge-conflict
      - id: check-toml
      - id: check-vcs-permalinks
      - id: check-yaml
      - id: debug-statements
      - id: end-of-file-fixer
      - id: mixed-line-ending
      - id: trailing-whitespace

  - repo: https://github.com/ComPWA/repo-maintenance
<<<<<<< HEAD
    rev: 0.0.164
=======
    rev: 0.0.166
>>>>>>> 3d4287f6
    hooks:
      - id: check-dev-files
        args:
          - --no-prettierrc
          - --pin-requirements=bimonthly
          - --repo-name=ampform-dpd
          - --repo-title=AmpForm-DPD
      - id: format-setup-cfg

  - repo: https://github.com/nbQA-dev/nbQA
<<<<<<< HEAD
    rev: 1.6.1
=======
    rev: 1.5.3
>>>>>>> 3d4287f6
    hooks:
      - id: nbqa-black
        additional_dependencies:
          - black>=22.1.0
      - id: nbqa-flake8
      - id: nbqa-isort
      - id: nbqa-pyupgrade
        args:
          - --py37-plus

  - repo: https://github.com/psf/black
    rev: 22.12.0
    hooks:
      - id: black

  - repo: https://github.com/streetsidesoftware/cspell-cli
    rev: v6.17.1
    hooks:
      - id: cspell

  - repo: https://github.com/myint/docformatter
    rev: v1.5.1
    hooks:
      - id: docformatter
        args:
          - --in-place
          - --wrap-descriptions=88
          - --wrap-summaries=88

  - repo: https://github.com/editorconfig-checker/editorconfig-checker.python
    rev: 2.6.2
    hooks:
      - id: editorconfig-checker
        name: editorconfig
        exclude: >
          (?x)^(
            .*\.py
          )$

  - repo: https://github.com/pycqa/isort
    rev: 5.11.4
    hooks:
      - id: isort

  - repo: https://github.com/kynan/nbstripout
    rev: 0.6.1
    hooks:
      - id: nbstripout
        args:
          - --extra-keys
          - |
            cell.metadata.code_folding
            cell.metadata.id
            metadata.celltoolbar
            metadata.colab.name
            metadata.colab.provenance
            metadata.interpreter
            metadata.notify_time
            metadata.toc
            metadata.toc-autonumbering
            metadata.toc-showcode
            metadata.toc-showmarkdowntxt
            metadata.toc-showtags
            metadata.varInspector
            metadata.vscode

  - repo: https://github.com/pre-commit/mirrors-prettier
    rev: v3.0.0-alpha.4
    hooks:
      - id: prettier

  - repo: https://github.com/ComPWA/mirrors-pyright
    rev: v1.1.287
    hooks:
      - id: pyright

  - repo: https://github.com/asottile/pyupgrade
    rev: v3.3.1
    hooks:
      - id: pyupgrade
        args:
          - --py37-plus<|MERGE_RESOLUTION|>--- conflicted
+++ resolved
@@ -27,11 +27,7 @@
       - id: trailing-whitespace
 
   - repo: https://github.com/ComPWA/repo-maintenance
-<<<<<<< HEAD
-    rev: 0.0.164
-=======
     rev: 0.0.166
->>>>>>> 3d4287f6
     hooks:
       - id: check-dev-files
         args:
@@ -42,11 +38,7 @@
       - id: format-setup-cfg
 
   - repo: https://github.com/nbQA-dev/nbQA
-<<<<<<< HEAD
     rev: 1.6.1
-=======
-    rev: 1.5.3
->>>>>>> 3d4287f6
     hooks:
       - id: nbqa-black
         additional_dependencies:
@@ -66,15 +58,6 @@
     rev: v6.17.1
     hooks:
       - id: cspell
-
-  - repo: https://github.com/myint/docformatter
-    rev: v1.5.1
-    hooks:
-      - id: docformatter
-        args:
-          - --in-place
-          - --wrap-descriptions=88
-          - --wrap-summaries=88
 
   - repo: https://github.com/editorconfig-checker/editorconfig-checker.python
     rev: 2.6.2
