{
 "cells": [
  {
   "cell_type": "markdown",
   "metadata": {},
   "source": [
    "# D⁰ → K⁰ K⁺ K⁻\n",
    "\n",
    "```{autolink-concat}\n",
    "```\n",
    "\n",
    "The decay $D^0 \\to K^0K^+K^-$ has a spinless initial and final state, which means that there is no need to align spin with Dalitz-plot decomposition. This notebook shows that the model formulated by {mod}`ampform` is the same as that formulated by {doc}`AmpForm-DPD</index>`. To simplify this comparison, we do not define any dynamics."
   ]
  },
  {
   "cell_type": "code",
   "execution_count": null,
   "metadata": {},
   "outputs": [],
   "source": [
    "%matplotlib widget"
   ]
  },
  {
   "cell_type": "code",
   "execution_count": null,
   "metadata": {
    "jupyter": {
     "source_hidden": true
    },
    "mystnb": {
     "code_prompt_show": "Import Python libraries"
    },
    "tags": [
     "hide-cell",
     "scroll-input"
    ]
   },
   "outputs": [],
   "source": [
    "import logging\n",
    "import os\n",
    "import warnings\n",
    "\n",
    "import ampform\n",
    "import graphviz\n",
    "import qrules\n",
    "from IPython.display import Latex, Markdown\n",
    "\n",
    "from ampform_dpd import DalitzPlotDecompositionBuilder\n",
    "from ampform_dpd.adapter.qrules import normalize_state_ids, to_three_body_decay\n",
<<<<<<< HEAD
    "from ampform_dpd.decay import Particle\n",
    "from ampform_dpd.io import (\n",
    "    as_markdown_table,\n",
    "    aslatex,\n",
    "    cached,\n",
    "    mute_ampform_warnings,\n",
    "    simplify_latex_rendering,\n",
    ")\n",
=======
    "from ampform_dpd.io import as_markdown_table, aslatex, cached, simplify_latex_rendering\n",
>>>>>>> 7452570b
    "\n",
    "simplify_latex_rendering()\n",
    "logging.getLogger(\"jax\").setLevel(logging.ERROR)  # mute JAX\n",
    "os.environ[\"TF_CPP_MIN_LOG_LEVEL\"] = \"3\"  # mute TF\n",
    "warnings.simplefilter(\"ignore\", category=RuntimeWarning)\n",
    "if STATIC_PAGE := \"EXECUTE_NB\" in os.environ:\n",
    "    mute_ampform_warnings()"
   ]
  },
  {
   "cell_type": "markdown",
   "metadata": {},
   "source": [
    "## Decay definition"
   ]
  },
  {
   "cell_type": "code",
   "execution_count": null,
   "metadata": {
    "mystnb": {
     "code_prompt_show": "Generate transitions"
    },
    "tags": [
     "hide-input",
     "remove-output"
    ]
   },
   "outputs": [],
   "source": [
    "REACTION = qrules.generate_transitions(\n",
    "    initial_state=\"D0\",\n",
    "    final_state=[\"K0\", \"K-\", \"K+\"],\n",
    "    allowed_intermediate_particles=[\"a(0)\", \"f(0)(980)\", \"pi(1)\"],\n",
    "    mass_conservation_factor=0.2,\n",
    "    formalism=\"helicity\",\n",
    ")\n",
    "REACTION123 = normalize_state_ids(REACTION)"
   ]
  },
  {
   "cell_type": "code",
   "execution_count": null,
   "metadata": {
    "jupyter": {
     "source_hidden": true
    },
    "tags": [
     "hide-input"
    ]
   },
   "outputs": [],
   "source": [
    "dot = qrules.io.asdot(REACTION123, collapse_graphs=True)\n",
    "graphviz.Source(dot)"
   ]
  },
  {
   "cell_type": "code",
   "execution_count": null,
   "metadata": {
    "jupyter": {
     "source_hidden": true
    },
    "tags": [
     "hide-input"
    ]
   },
   "outputs": [],
   "source": [
    "DECAY = to_three_body_decay(REACTION123.transitions, min_ls=True)\n",
    "Markdown(as_markdown_table([DECAY.initial_state, *DECAY.final_state.values()]))"
   ]
  },
  {
   "cell_type": "code",
   "execution_count": null,
   "metadata": {
    "jupyter": {
     "source_hidden": true
    },
    "tags": [
     "hide-input"
    ]
   },
   "outputs": [],
   "source": [
    "resonances = sorted(\n",
    "    {t.resonance for t in DECAY.chains},\n",
    "    key=lambda p: (p.name[0], p.mass),\n",
    ")\n",
    "resonance_names = [p.name for p in resonances]\n",
    "Markdown(as_markdown_table(resonances))"
   ]
  },
  {
   "cell_type": "code",
   "execution_count": null,
   "metadata": {
    "jupyter": {
     "source_hidden": true
    },
    "tags": [
     "hide-input"
    ]
   },
   "outputs": [],
   "source": [
    "Latex(aslatex(DECAY, with_jp=True))"
   ]
  },
  {
   "cell_type": "markdown",
   "metadata": {},
   "source": [
    "## Model formulation"
   ]
  },
  {
   "cell_type": "markdown",
   "metadata": {},
   "source": [
    "### DPD model"
   ]
  },
  {
   "cell_type": "markdown",
   "metadata": {},
   "source": [
    "Note that, as opposed to {ref}`Λc⁺ → pπ⁺K⁻<lc2pkpi:Model formulation>` and {ref}`J/ψ → K⁰Σ⁺p̅<jpsi2ksp:Model formulation>`, there are no Wigner-$d$ functions, because the final state is spinless."
   ]
  },
  {
   "cell_type": "code",
   "execution_count": null,
   "metadata": {
    "jupyter": {
     "source_hidden": true
    },
    "tags": [
     "hide-input"
    ]
   },
   "outputs": [],
   "source": [
    "model_builder = DalitzPlotDecompositionBuilder(DECAY, min_ls=True)\n",
    "DPD_MODEL = model_builder.formulate(cleanup_summations=True)\n",
    "del model_builder\n",
    "DPD_MODEL.intensity.cleanup()"
   ]
  },
  {
   "cell_type": "code",
   "execution_count": null,
   "metadata": {
    "jupyter": {
     "source_hidden": true
    },
    "tags": [
     "hide-input"
    ]
   },
   "outputs": [],
   "source": [
    "Latex(aslatex(DPD_MODEL.amplitudes, terms_per_line=1))"
   ]
  },
  {
   "cell_type": "markdown",
   "metadata": {},
   "source": [
    "There is an isobar Wigner-$d$ function, which takes the following helicity angles as argument:"
   ]
  },
  {
   "cell_type": "code",
   "execution_count": null,
   "metadata": {
    "jupyter": {
     "source_hidden": true
    },
    "tags": [
     "hide-input"
    ]
   },
   "outputs": [],
   "source": [
    "Latex(aslatex(DPD_MODEL.variables))"
   ]
  },
  {
   "cell_type": "markdown",
   "metadata": {},
   "source": [
    "### AmpForm model"
   ]
  },
  {
   "cell_type": "markdown",
   "metadata": {},
   "source": [
    "AmpForm does not formulate alignment Wigner-$D$ functions. For the case of this spinless final state, this means the intensity is the same as that of the [](#dpd-model)."
   ]
  },
  {
   "cell_type": "code",
   "execution_count": null,
   "metadata": {
    "jupyter": {
     "source_hidden": true
    },
    "tags": [
     "hide-input"
    ]
   },
   "outputs": [],
   "source": [
    "model_builder = ampform.get_builder(REACTION)\n",
    "model_builder.use_helicity_couplings = False\n",
    "model_builder.config.scalar_initial_state_mass = True\n",
    "model_builder.config.stable_final_state_ids = [0, 1, 2]\n",
    "AMPFORM_MODEL = model_builder.formulate()\n",
    "AMPFORM_MODEL.intensity.cleanup()"
   ]
  },
  {
   "cell_type": "code",
   "execution_count": null,
   "metadata": {
    "jupyter": {
     "source_hidden": true
    },
    "tags": [
     "hide-input"
    ]
   },
   "outputs": [],
   "source": [
    "Latex(aslatex(AMPFORM_MODEL.amplitudes, terms_per_line=1))"
   ]
  },
  {
   "cell_type": "code",
   "execution_count": null,
   "metadata": {
    "jupyter": {
     "source_hidden": true
    },
    "tags": [
     "hide-input"
    ]
   },
   "outputs": [],
   "source": [
    "Latex(aslatex(AMPFORM_MODEL.kinematic_variables))"
   ]
  },
  {
   "cell_type": "markdown",
   "metadata": {},
   "source": [
    "## Confirm equivalence"
   ]
  },
  {
   "cell_type": "code",
   "execution_count": null,
   "metadata": {},
   "outputs": [],
   "source": [
    "AMPFORM_EXPR = cached.unfold(AMPFORM_MODEL)\n",
    "AMPFORM_EXPR"
   ]
  },
  {
   "cell_type": "code",
   "execution_count": null,
   "metadata": {},
   "outputs": [],
   "source": [
    "DPD_EXPR = cached.unfold(DPD_MODEL)\n",
    "DPD_EXPR"
   ]
  },
  {
   "cell_type": "code",
   "execution_count": null,
   "metadata": {
    "jupyter": {
     "source_hidden": true
    },
    "tags": [
     "hide-input"
    ]
   },
   "outputs": [],
   "source": [
    "coefficients = {s for s in AMPFORM_MODEL.parameter_defaults if s.name.startswith(\"C\")}\n",
    "couplings = {s for s in DPD_MODEL.parameter_defaults if \"production\" in s.name}\n",
    "substitutions = {s: 1 for s in DPD_MODEL.parameter_defaults if \"decay\" in s.name}\n",
    "for c in coefficients:\n",
    "    resonance_name = c.name[24:].split(\";\", maxsplit=1)[0]\n",
    "    resonance_name = resonance_name.rsplit(\"_\", maxsplit=1)[0][:-1]\n",
    "    coupling, *_ = {s for s in couplings if resonance_name in s.name}\n",
    "    substitutions[coupling] = c\n",
    "Latex(aslatex(substitutions))"
   ]
  },
  {
   "cell_type": "code",
   "execution_count": null,
   "metadata": {},
   "outputs": [],
   "source": [
    "assert DPD_EXPR.xreplace(substitutions) == AMPFORM_EXPR"
   ]
  }
 ],
 "metadata": {
  "colab": {
   "toc_visible": true
  },
  "kernelspec": {
   "display_name": "Python 3 (ipykernel)",
   "language": "python",
   "name": "python3"
  },
  "language_info": {
   "codemirror_mode": {
    "name": "ipython",
    "version": 3
   },
   "file_extension": ".py",
   "mimetype": "text/x-python",
   "name": "python",
   "nbconvert_exporter": "python",
   "pygments_lexer": "ipython3",
   "version": "3.13.9"
  }
 },
 "nbformat": 4,
 "nbformat_minor": 4
}<|MERGE_RESOLUTION|>--- conflicted
+++ resolved
@@ -49,8 +49,6 @@
     "\n",
     "from ampform_dpd import DalitzPlotDecompositionBuilder\n",
     "from ampform_dpd.adapter.qrules import normalize_state_ids, to_three_body_decay\n",
-<<<<<<< HEAD
-    "from ampform_dpd.decay import Particle\n",
     "from ampform_dpd.io import (\n",
     "    as_markdown_table,\n",
     "    aslatex,\n",
@@ -58,9 +56,6 @@
     "    mute_ampform_warnings,\n",
     "    simplify_latex_rendering,\n",
     ")\n",
-=======
-    "from ampform_dpd.io import as_markdown_table, aslatex, cached, simplify_latex_rendering\n",
->>>>>>> 7452570b
     "\n",
     "simplify_latex_rendering()\n",
     "logging.getLogger(\"jax\").setLevel(logging.ERROR)  # mute JAX\n",
